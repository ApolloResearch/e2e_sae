--- conflicted
+++ resolved
@@ -20,12 +20,9 @@
     "zstandard~=0.22.0",
     "matplotlib~=3.5.3",
     "seaborn~=0.13.2",
-<<<<<<< HEAD
     "umap-learn~=0.5.6",
-=======
     "tenacity~=8.2.3",
     "statsmodels~=0.14.2",
->>>>>>> ca373114
     "eindex-callum@git+https://github.com/callummcdougall/eindex",
     "neuron_explainer@git+https://github.com/ApolloResearch/automated-interpretability.git"
 ]
@@ -36,11 +33,7 @@
 [project.optional-dependencies]
 dev = [
     "ruff~=0.1.14",
-<<<<<<< HEAD
     "pyright~=1.1.362",
-=======
-    "pyright~=1.1.360",
->>>>>>> ca373114
     "pre-commit~=3.6.0",
 ]
 
