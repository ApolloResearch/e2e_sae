--- conflicted
+++ resolved
@@ -131,13 +131,8 @@
     loss: Float[Tensor, ""] = torch.zeros(1, device=orig_logits.device, dtype=orig_logits.dtype)
     loss_dict = {}
 
-<<<<<<< HEAD
-    if loss_configs.logits and orig_logits is not None and new_logits is not None:
-        loss_dict["loss/logits"] = loss_configs.logits.calc_loss(
-=======
-    if loss_configs.logits_kl:
+    if loss_configs.logits_kl and orig_logits is not None and new_logits is not None:
         loss_dict["loss/logits_kl"] = loss_configs.logits_kl.calc_loss(
->>>>>>> 45d85768
             new_logits=new_logits, orig_logits=orig_logits.detach().clone()
         )
         loss = loss + loss_configs.logits_kl.coeff * loss_dict["loss/logits_kl"]
