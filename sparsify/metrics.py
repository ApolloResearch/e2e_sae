import torch
import wandb
from einops import einsum
from jaxtyping import Float
from torch import Tensor
from transformer_lens.utils import lm_cross_entropy_loss


class DiscreteMetrics:
    """Manages metrics such as dict activation frequencies and alive dictionary elements."""

    def __init__(self, dict_sizes: dict[str, int], device: torch.device) -> None:
        """Initialize the DiscreteMetrics object.

        Args:
            dict_sizes: Sizes of the dictionaries for each sae position.
            device: Device to store the dictionary element frequencies on.
        """
        self.tokens_used = 0  # Number of tokens used in dict_el_frequencies
        self.dict_el_frequencies: dict[str, Float[Tensor, "dims"]] = {  # noqa: F821
            sae_pos: torch.zeros(dict_size, device=device)
            for sae_pos, dict_size in dict_sizes.items()
        }
        self.dict_el_frequencies_history: dict[str, list[Float[Tensor, "dims"]]] = {  # noqa: F821
            sae_pos: [] for sae_pos, dict_size in dict_sizes.items()
        }

    def update_dict_el_frequencies(
        self, sae_acts: dict[str, dict[str, Float[Tensor, "... dim"]]], batch_tokens: int
    ) -> None:
        """Update the dictionary element frequencies with the new batch frequencies.

        Args:
            sae_acts: Dictionary of activations for each SAE position.
            batch_tokens: Number of tokens used to produce the sae acts.
        """
        for sae_pos in self.dict_el_frequencies:
            self.dict_el_frequencies[sae_pos] += einsum(
                sae_acts[sae_pos]["c"] != 0, "... dim -> dim"
            )
        self.tokens_used += batch_tokens

    def collect_for_logging(self, log_wandb_histogram: bool = True) -> dict[str, list[float] | int]:
        """Collect the discrete metrics for logging.

        Currently collects:
        - The number of alive dictionary elements for each hook.
        - The histogram of dictionary element activation frequencies for each hook (if
          log_wandb_histogram is True).

        Note that the dictionary element frequencies are divided by the number of tokens used to
        calculate them.

        Args:
            log_wandb_histogram: Whether to log the dictionary element activation frequency
                histograms to wandb.
        """
        log_dict = {}
        for sae_pos in self.dict_el_frequencies:
            self.dict_el_frequencies[sae_pos] /= self.tokens_used
            self.dict_el_frequencies_history[sae_pos].append(
                self.dict_el_frequencies[sae_pos].detach().cpu()
            )

            log_dict[f"sparsity/alive_dict_elements/{sae_pos}"] = (
                self.dict_el_frequencies[sae_pos].gt(0).sum().item()
            )

            if log_wandb_histogram:
                data = [[s] for s in self.dict_el_frequencies[sae_pos]]
                table = wandb.Table(data=data, columns=["dict element activation frequency"])
                plot = wandb.plot.histogram(
                    table,
                    "dict element activation frequency",
                    title=f"{sae_pos} (most_recent_n_tokens={self.tokens_used} "
                    f"dict_size={self.dict_el_frequencies[sae_pos].shape[0]})",
                )
                log_dict[f"sparsity/dict_el_frequencies_hist/{sae_pos}"] = plot

                log_dict[
                    f"sparsity/dict_el_frequencies_hist/over_time/{sae_pos}"
                ] = wandb.Histogram(self.dict_el_frequencies_history[sae_pos])
                log_dict[
                    f"sparsity/dict_el_frequencies_hist/over_time/log10/{sae_pos}"
                ] = wandb.Histogram(
                    [torch.log10(s + 1e-10) for s in self.dict_el_frequencies_history[sae_pos]]
                )
        return log_dict


def collect_wandb_metrics(
    loss: float,
    grad_updates: int,
    total_tokens: int,
    sae_acts: dict[str, dict[str, Float[Tensor, "... dim"]]],
    loss_dict: dict[str, Float[Tensor, ""]],
    grad_norm: float | None,
    orig_logits: Float[Tensor, "... dim"] | None,
    new_logits: Float[Tensor, "... dim"] | None,
    tokens: Float[Tensor, "... dim"],
    lr: float,
) -> dict[str, int | float]:
    """Collect metrics for logging to wandb.

    Args:
        loss: The final loss value.
        grad_updates: The number of gradient updates performed.
        sae_acts: Dictionary of activations for each SAE position.
        loss_dict: Dictionary of loss values that make up the final loss.
        grad_norm: The norm of the gradients.
        orig_logits: The logits produced by the original model.
        new_logits: The logits produced by the SAE model.
        tokens: The tokens used to produce the logits and activations.
        lr: The learning rate used for the current update.

    Returns:
        Dictionary of metrics to log to wandb.
    """
<<<<<<< HEAD
    wandb_log_info = {"loss": loss, "grad_updates": grad_updates, "lr": lr}
=======
    wandb_log_info = {"loss": loss, "grad_updates": grad_updates, "total_tokens": total_tokens}
>>>>>>> e21fb2d2
    for name, sae_act in sae_acts.items():
        # Record L_0 norm of the cs
        l_0_norm = torch.norm(sae_act["c"], p=0, dim=-1).mean().item()
        wandb_log_info[f"sparsity/L_0/{name}"] = l_0_norm

        # Record fraction of zeros in the cs
        frac_zeros = ((sae_act["c"] == 0).sum() / sae_act["c"].numel()).item()
        wandb_log_info[f"sparsity/frac_zeros/{name}"] = frac_zeros

    for loss_name, loss_value in loss_dict.items():
        wandb_log_info[loss_name] = loss_value.item()

    if grad_norm is not None:
        wandb_log_info["grad_norm"] = grad_norm

    if new_logits is not None and orig_logits is not None:
        orig_model_performance_loss = lm_cross_entropy_loss(orig_logits, tokens, per_token=False)
        sae_model_performance_loss = lm_cross_entropy_loss(new_logits, tokens, per_token=False)

        wandb_log_info.update(
            {
                "performance/orig_model_ce_loss": orig_model_performance_loss.item(),
                "performance/sae_model_ce_loss": sae_model_performance_loss.item(),
                "performance/difference_loss": (
                    orig_model_performance_loss - sae_model_performance_loss
                ).item(),
            },
        )
    return wandb_log_info<|MERGE_RESOLUTION|>--- conflicted
+++ resolved
@@ -116,11 +116,7 @@
     Returns:
         Dictionary of metrics to log to wandb.
     """
-<<<<<<< HEAD
-    wandb_log_info = {"loss": loss, "grad_updates": grad_updates, "lr": lr}
-=======
     wandb_log_info = {"loss": loss, "grad_updates": grad_updates, "total_tokens": total_tokens}
->>>>>>> e21fb2d2
     for name, sae_act in sae_acts.items():
         # Record L_0 norm of the cs
         l_0_norm = torch.norm(sae_act["c"], p=0, dim=-1).mean().item()
