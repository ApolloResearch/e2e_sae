--- conflicted
+++ resolved
@@ -2,20 +2,11 @@
 tlens_model_name: roneneldan/TinyStories-1M
 tlens_model_path: null
 train:
-<<<<<<< HEAD
-  save_every_n_samples: 25_000
-  n_samples: 100_000  # 918604 samples of 512 tokens
-  log_every_n_steps: 20
-  collect_discrete_metrics_every_n_samples: 10000
-  discrete_metrics_n_tokens: 500_000  #500k tokens is ~977 samples
-  log_ce_loss: false
-=======
   save_every_n_samples: null
   n_samples: 100000  # 918604 samples of 512 tokens
   log_every_n_grad_steps: 20
   collect_discrete_metrics_every_n_samples: 10000
   discrete_metrics_n_tokens: 500_000  #500k tokens is ~977 samples
->>>>>>> e4cda196
   batch_size: 10
   effective_batch_size: 10
   lr: 1e-3
@@ -26,24 +17,18 @@
       p_norm: 0.6
       coeff: 5e-6
     inp_to_orig: null
-<<<<<<< HEAD
-    out_to_orig: 
-=======
     out_to_orig: null
     inp_to_out:
       coeff: 0.0
     logits_kl:
->>>>>>> e4cda196
       coeff: 1.0
-    inp_to_out: null
-    logits_kl: null
 data:
   dataset_name: apollo-research/sae-skeskinen-TinyStories-hf-tokenizer-gpt2
   is_tokenized: true
   tokenizer_name: gpt2
   streaming: true
   split: train
-  n_ctx: 128
+  n_ctx: 512
 saes:
   retrain_saes: false
   pretrained_sae_paths: null
