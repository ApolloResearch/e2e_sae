--- conflicted
+++ resolved
@@ -33,11 +33,7 @@
 saes:
   retrain_saes: false
   pretrained_sae_paths: null
-<<<<<<< HEAD
-  sae_position_names: hook_resid_post
-=======
   sae_position_names: blocks.1.hook_resid_post
->>>>>>> 4b661650
   dict_size_to_input_ratio: 10.0
 wandb_project: tinystories-1m
 wandb_run_name: null
