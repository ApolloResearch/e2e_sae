--- conflicted
+++ resolved
@@ -43,15 +43,12 @@
 from sparsify.models.transformers import SAETransformer
 from sparsify.scripts.train_tlens.run_train_tlens import HookedTransformerPreConfig
 from sparsify.types import RootPath, Samples
-<<<<<<< HEAD
-from sparsify.utils import filter_names, load_config, save_model, set_seed
-=======
 from sparsify.utils import (
+    filter_names,
     load_config,
     save_model,
     set_seed,
 )
->>>>>>> 91bbf7e1
 
 
 class TrainConfig(BaseModel):
@@ -163,13 +160,8 @@
 
     # Initialize wandb
     run_name = (
-<<<<<<< HEAD
         f"{'-'.join(config.saes.sae_position_names)}_ratio-{config.saes.dict_size_to_input_ratio}_"
-=======
-        f"{config.saes.sae_position_name}_lr-{config.train.lr}_warm-{config.train.warmup_steps}_"
-        f"ratio-{config.saes.dict_size_to_input_ratio}_"
->>>>>>> 91bbf7e1
-        f"lpcoeff-{config.train.loss_configs.sparsity.coeff}"
+        f"lr-{config.train.lr}_lpcoeff-{config.train.loss_configs.sparsity.coeff}"
     )
     if config.wandb_project:
         load_dotenv(override=True)
@@ -204,6 +196,7 @@
         sae_acts = {hook_name: {} for hook_name in orig_acts}
         new_logits: Float[Tensor, "batch pos vocab"] | None = None
         if config.train.layerwise:
+            # Just run the already-stored activations through the SAEs
             for hook_name in orig_acts:
                 sae_hook(
                     value=orig_acts[hook_name].detach().clone(),
@@ -211,7 +204,8 @@
                     sae=model.saes[hook_name.replace(".", "-")],
                     hook_acts=sae_acts[hook_name],
                 )
-        else:  # Run the whole model with SAEs if we're not doing layerwise training
+        else:
+            # Run the tokens through the whole SAE-augmented model
             fwd_hooks: list[tuple[str, Callable[..., Float[torch.Tensor, "... d_head"]]]] = [
                 (
                     hook_name,
@@ -230,8 +224,8 @@
         loss, loss_dict = calc_loss(
             orig_acts=orig_acts,
             sae_acts=sae_acts,
-            orig_logits=None if config.train.layerwise else orig_logits,
-            new_logits=None if config.train.layerwise else new_logits,
+            orig_logits=None if new_logits is None else orig_logits,
+            new_logits=new_logits,
             loss_configs=config.train.loss_configs,
         )
 
@@ -288,57 +282,16 @@
             )
 
             if config.wandb_project:
-<<<<<<< HEAD
-                wandb_log_info = {"train_loss": loss.item(), "grad_updates": grad_updates}
-                for loss_name, loss_value in loss_dict.items():
-                    wandb_log_info[f"train_{loss_name}"] = loss_value.item()
-
-                if config.train.max_grad_norm is not None:
-                    assert grad_norm is not None
-                    wandb_log_info["grad_norm"] = grad_norm
-
-                if (
-                    (step == 0 or step % 5 == 0)
-                    and not config.train.layerwise
-                    and new_logits is not None
-                ):
-                    orig_logits_logging = orig_logits.detach().clone()
-                    orig_model_performance_loss = lm_cross_entropy_loss(
-                        orig_logits_logging, tokens, per_token=False
-                    )
-                    new_logits_logging = new_logits.detach().clone()
-                    sae_model_performance_loss = lm_cross_entropy_loss(
-                        new_logits_logging, tokens, per_token=False
-                    )
-                    # flat_orig_logits = orig_logits.view(-1, orig_logits.shape[-1])
-                    # flat_new_logits = new_logits.view(-1, new_logits.shape[-1])
-                    # kl_div = torch.nn.functional.kl_div(
-                    #     torch.nn.functional.log_softmax(flat_new_logits, dim=-1),
-                    #     torch.nn.functional.softmax(flat_orig_logits, dim=-1),
-                    #     reduction="batchmean",
-                    # ) # Unsure if this is correct. Also it's expensive in terms of memory.
-
-                    wandb_log_info.update(
-                        {
-                            "performance/orig_model_ce_loss": orig_model_performance_loss.item(),
-                            "performance/sae_model_ce_loss": sae_model_performance_loss.item(),
-                            "performance/difference_loss": (
-                                orig_model_performance_loss - sae_model_performance_loss
-                            ).item(),
-                        },
-                    )
-=======
                 wandb_log_info = collect_wandb_metrics(
                     loss=loss.item(),
                     grad_updates=grad_updates,
                     sae_acts=sae_acts,
                     loss_dict=loss_dict,
                     grad_norm=grad_norm,
-                    orig_logits=orig_logits.detach().clone(),
-                    new_logits=new_logits.detach().clone(),
+                    orig_logits=orig_logits.detach().clone() if new_logits is not None else None,
+                    new_logits=new_logits.detach().clone() if new_logits is not None else None,
                     tokens=tokens,
                 )
->>>>>>> 91bbf7e1
                 wandb.log(wandb_log_info, step=total_samples)
         if (
             save_dir
